import math
import os
import random
from contextlib import nullcontext
from types import MethodType
from typing import TYPE_CHECKING, Any, Dict, List, Tuple

import torch
from datasets import load_dataset
from peft import PeftModel
from transformers import BitsAndBytesConfig, GPTQConfig, PreTrainedModel, PreTrainedTokenizerBase
from transformers.integrations import is_deepspeed_zero3_enabled
from transformers.utils.versions import require_version

from ..extras.constants import FILEEXT2TYPE, LAYERNORM_NAMES
from ..extras.logging import get_logger
from ..extras.misc import get_current_device, infer_optim_dtype
from ..extras.packages import is_flash_attn2_available
from ..extras.patches.llama_patch import apply_llama_patch
from .utils import QuantizationMethod, add_z3_leaf_module, gradient_checkpointing_enable


if TYPE_CHECKING:
    from transformers import PretrainedConfig, PreTrainedTokenizer
    from trl import AutoModelForCausalLMWithValueHead

    from ..hparams import ModelArguments


logger = get_logger(__name__)
SUPPORTED_CLASS_FOR_S2ATTN = ["llama"]


def _get_quantization_dataset(tokenizer: "PreTrainedTokenizer", model_args: "ModelArguments") -> List[str]:
    r"""
    Inspired by: https://github.com/huggingface/optimum/blob/v1.16.0/optimum/gptq/data.py#L133
    TODO: remove tokenizer.decode() https://github.com/huggingface/optimum/pull/1600
    """
    if os.path.isfile(model_args.export_quantization_dataset):
        data_path = FILEEXT2TYPE.get(model_args.export_quantization_dataset.split(".")[-1], None)
        data_files = model_args.export_quantization_dataset
    else:
        data_path = model_args.export_quantization_dataset
        data_files = None

    dataset = load_dataset(path=data_path, data_files=data_files, split="train", cache_dir=model_args.cache_dir)
    maxlen = model_args.export_quantization_maxlen

    samples = []
    for _ in range(model_args.export_quantization_nsamples):
        while True:
            sample_idx = random.randint(0, len(dataset) - 1)
            sample: Dict[str, torch.Tensor] = tokenizer(dataset[sample_idx]["text"], return_tensors="pt")
            if sample["input_ids"].size(1) >= maxlen:
                break  # TODO: fix large maxlen

        word_idx = random.randint(0, sample["input_ids"].size(1) - maxlen - 1)
        input_ids = sample["input_ids"][:, word_idx : word_idx + maxlen]
        samples.append(tokenizer.decode(input_ids[0].tolist(), skip_special_tokens=True))

    return samples


def _configure_attn_implementation(
    config: "PretrainedConfig", model_args: "ModelArguments", init_kwargs: Dict[str, Any]
) -> None:
    if model_args.flash_attn:
        if not is_flash_attn2_available():
            logger.warning("FlashAttention2 is not installed.")
            return

        logger.info("Using FlashAttention-2 for faster training and inference.")
        if getattr(config, "model_type", None) == "internlm2":  # special case for custom models
            setattr(config, "attn_implementation", "flash_attention_2")
        else:
            init_kwargs["attn_implementation"] = "flash_attention_2"
    else:
        init_kwargs["attn_implementation"] = "eager"


def _configure_rope(config: "PretrainedConfig", model_args: "ModelArguments", is_trainable: bool) -> None:
    if model_args.rope_scaling is None:
        return

    if not hasattr(config, "rope_scaling"):
        logger.warning("Current model does not support RoPE scaling.")
        return

    if is_trainable:
        if model_args.rope_scaling == "dynamic":
            logger.warning(
                "Dynamic NTK scaling may not work well with fine-tuning. "
                "See: https://github.com/huggingface/transformers/pull/24653"
            )

        current_max_length = getattr(config, "max_position_embeddings", None)
        if current_max_length and model_args.model_max_length > current_max_length:
            scaling_factor = float(math.ceil(model_args.model_max_length / current_max_length))
        else:
            logger.warning("Input length is smaller than max length. Consider increase input length.")
            scaling_factor = 1.0
    else:
        scaling_factor = 2.0

    setattr(config, "rope_scaling", {"type": model_args.rope_scaling, "factor": scaling_factor})
    logger.info(
        "Using {} scaling strategy and setting scaling factor to {}".format(model_args.rope_scaling, scaling_factor)
    )


def _configure_longlora(config: "PretrainedConfig", model_args: "ModelArguments", is_trainable: bool) -> None:
    if not is_trainable or not model_args.shift_attn:
        return

    if getattr(config, "model_type", None) in SUPPORTED_CLASS_FOR_S2ATTN:
        setattr(config, "group_size_ratio", 0.25)
        apply_llama_patch()
        logger.info("Using shift short attention with group_size_ratio=1/4.")
    else:
        logger.warning("Current model does not support shift short attention.")


def _configure_quantization(
    config: "PretrainedConfig",
    tokenizer: "PreTrainedTokenizer",
    model_args: "ModelArguments",
    init_kwargs: Dict[str, Any],
) -> None:
    r"""
    Priority: PTQ-quantized (training) > AutoGPTQ (export) > Bitsandbytes (training)
    """
    if getattr(config, "quantization_config", None):  # ptq
        if is_deepspeed_zero3_enabled():
            raise ValueError("DeepSpeed ZeRO-3 is incompatible with quantized models.")

        if model_args.quantization_device_map != "auto":
            init_kwargs["device_map"] = {"": get_current_device()}

        quantization_config: Dict[str, Any] = getattr(config, "quantization_config", None)
        quant_method = quantization_config.get("quant_method", "")

        if quant_method == QuantizationMethod.GPTQ:
            require_version("auto_gptq>=0.5.0", "To fix: pip install auto_gptq>=0.5.0")
            quantization_config["use_exllama"] = False  # disable exllama

        if quant_method == QuantizationMethod.AWQ:
            require_version("autoawq", "To fix: pip install autoawq")

        if quant_method == QuantizationMethod.AQLM:
            require_version("transformers>=4.39.0", "To fix: pip install transformers>=4.39.0")
            require_version("aqlm>=1.1.0", "To fix: pip install aqlm[gpu]>=1.1.0")
            quantization_config["bits"] = 2

        quant_bits = quantization_config.get("bits", "?")
        logger.info("Loading {}-bit {}-quantized model.".format(quant_bits, quant_method.upper()))

    elif model_args.export_quantization_bit is not None:  # auto-gptq
        require_version("optimum>=1.16.0", "To fix: pip install optimum>=1.16.0")
        require_version("auto_gptq>=0.5.0", "To fix: pip install auto_gptq>=0.5.0")
        from accelerate.utils import get_max_memory

        if getattr(config, "model_type", None) == "chatglm":
            raise ValueError("ChatGLM model is not supported.")

        init_kwargs["quantization_config"] = GPTQConfig(
            bits=model_args.export_quantization_bit,
            tokenizer=tokenizer,
            dataset=_get_quantization_dataset(tokenizer, model_args),
        )
        init_kwargs["device_map"] = "auto"
        init_kwargs["max_memory"] = get_max_memory()
        logger.info("Quantizing model to {} bit.".format(model_args.export_quantization_bit))

    elif model_args.quantization_bit is not None:  # bnb
        if model_args.quantization_bit == 8:
            require_version("bitsandbytes>=0.37.0", "To fix: pip install bitsandbytes>=0.37.0")
            init_kwargs["quantization_config"] = BitsAndBytesConfig(load_in_8bit=True)

        elif model_args.quantization_bit == 4:
            require_version("bitsandbytes>=0.39.0", "To fix: pip install bitsandbytes>=0.39.0")
            init_kwargs["quantization_config"] = BitsAndBytesConfig(
                load_in_4bit=True,
                bnb_4bit_compute_dtype=model_args.compute_dtype,
                bnb_4bit_use_double_quant=model_args.double_quantization,
                bnb_4bit_quant_type=model_args.quantization_type,
                bnb_4bit_quant_storage=model_args.compute_dtype,  # crucial for fsdp qlora
            )

        if is_deepspeed_zero3_enabled() or model_args.quantization_device_map == "auto":
            if model_args.quantization_bit != 4:
                raise ValueError("Only 4-bit quantized model can use auto device map.")

            require_version("transformers>=4.39.0", "To fix: pip install transformers>=4.39.0")
            require_version("accelerate>=0.28.0", "To fix: pip install accelerate>=0.28.0")
            require_version("bitsandbytes>=0.43.0", "To fix: pip install bitsandbytes>=0.43.0")
        else:
            init_kwargs["device_map"] = {"": get_current_device()}

        logger.info("Quantizing model to {} bit.".format(model_args.quantization_bit))


def _noisy_mean_initialization(embed_weight: torch.Tensor, num_new_tokens: int):
    embedding_dim = embed_weight.size(1)
    avg_weight = embed_weight[:-num_new_tokens].mean(dim=0, keepdim=True)
    noise_weight = torch.empty_like(embed_weight[-num_new_tokens:])
    noise_weight.normal_(mean=0, std=(1.0 / math.sqrt(embedding_dim)))
    embed_weight[-num_new_tokens:] = avg_weight + noise_weight


def _resize_embedding_layer(model: "PreTrainedModel", tokenizer: "PreTrainedTokenizer") -> None:
    r"""
    Resize token embeddings.
    """
    if is_deepspeed_zero3_enabled():
        import deepspeed  # type: ignore

        params = [model.get_input_embeddings().weight]
        if model.get_output_embeddings() is not None and not model.config.tie_word_embeddings:
            params.append(model.get_output_embeddings().weight)

        context_maybe_zero3 = deepspeed.zero.GatheredParameters(params, modifier_rank=0)
    else:
        context_maybe_zero3 = nullcontext()

    with context_maybe_zero3:
        current_embedding_size = model.get_input_embeddings().weight.size(0)

    if len(tokenizer) > current_embedding_size:
        if not isinstance(model.get_output_embeddings(), torch.nn.Linear):
            logger.warning("Current model does not support resizing token embeddings.")
            return

        model.resize_token_embeddings(len(tokenizer), pad_to_multiple_of=64)
        with context_maybe_zero3:
            new_embedding_size = model.get_input_embeddings().weight.size(0)
            num_new_tokens = new_embedding_size - current_embedding_size
            _noisy_mean_initialization(model.get_input_embeddings().weight.data, num_new_tokens)
            _noisy_mean_initialization(model.get_output_embeddings().weight.data, num_new_tokens)

        logger.info("Resized token embeddings from {} to {}.".format(current_embedding_size, new_embedding_size))


def _fp32_forward_post_hook(
    module: "torch.nn.Module", args: Tuple["torch.Tensor"], output: "torch.Tensor"
) -> "torch.Tensor":
    return output.to(torch.float32)


def _prepare_model_for_training(
    model: "PreTrainedModel", model_args: "ModelArguments", output_layer_name: str = "lm_head"
) -> None:
    r"""
    Includes:
        (1) cast the layernorm in fp32
        (2) make output embedding layer require grads
        (3) add the upcasting of the lm_head in fp32
    Inspired by: https://github.com/huggingface/peft/blob/v0.7.1/src/peft/utils/other.py#L72
    """
    if model_args.upcast_layernorm:
        logger.info("Upcasting layernorm weights in float32.")
        for name, param in model.named_parameters():
            if param.ndim == 1 and any(ln_name in name for ln_name in LAYERNORM_NAMES):
                param.data = param.data.to(torch.float32)

    if not model_args.disable_gradient_checkpointing:
        if not getattr(model, "supports_gradient_checkpointing", False):
            logger.warning("Current model does not support gradient checkpointing.")
        else:
            # use_reentrant=False might increase VRAM usage (have not been empirically verified yet)
            # According to: https://github.com/huggingface/transformers/issues/28339
<<<<<<< HEAD
            # use_reentrant=False # gotzmann
            # model.gradient_checkpointing_enable(gradient_checkpointing_kwargs={"use_reentrant": True})
            model.gradient_checkpointing_enable(gradient_checkpointing_kwargs={"use_reentrant": False})
            model.enable_input_require_grads()
=======
            model.gradient_checkpointing_enable = MethodType(gradient_checkpointing_enable, model)
            model.gradient_checkpointing_enable(gradient_checkpointing_kwargs={"use_reentrant": True})
>>>>>>> 4ca44f01
            setattr(model.config, "use_cache", False)  # turn off when gradient checkpointing is enabled
            logger.info("Gradient checkpointing enabled.")

    if hasattr(model, output_layer_name) and model_args.upcast_lmhead_output:
        logger.info("Upcasting lm_head outputs in float32.")
        output_layer = getattr(model, output_layer_name)
        if isinstance(output_layer, torch.nn.Linear) and output_layer.weight.dtype != torch.float32:
            output_layer.register_forward_hook(_fp32_forward_post_hook)


def patch_tokenizer(tokenizer: "PreTrainedTokenizer") -> None:
    if "PreTrainedTokenizerBase" not in str(tokenizer._pad.__func__):
        tokenizer._pad = MethodType(PreTrainedTokenizerBase._pad, tokenizer)


def patch_config(
    config: "PretrainedConfig",
    tokenizer: "PreTrainedTokenizer",
    model_args: "ModelArguments",
    init_kwargs: Dict[str, Any],
    is_trainable: bool,
) -> None:
    if model_args.compute_dtype is None:  # priority: bf16 > fp16 > fp32
        model_args.compute_dtype = infer_optim_dtype(model_dtype=getattr(config, "torch_dtype", None))

    _configure_attn_implementation(config, model_args, init_kwargs)
    _configure_rope(config, model_args, is_trainable)
    _configure_longlora(config, model_args, is_trainable)
    _configure_quantization(config, tokenizer, model_args, init_kwargs)

    if model_args.use_cache and not is_trainable:
        setattr(config, "use_cache", True)
        logger.info("Using KV cache for faster generation.")

    if model_args.moe_aux_loss_coef is not None:
        if getattr(config, "model_type", None) in ["mixtral", "qwen2_moe"]:
            setattr(config, "router_aux_loss_coef", model_args.moe_aux_loss_coef)
        elif getattr(config, "model_type", None) == "deepseek":
            setattr(config, "aux_loss_alpha", model_args.moe_aux_loss_coef)

    if getattr(config, "model_type", None) == "qwen":
        setattr(config, "use_flash_attn", model_args.flash_attn)
        for dtype_name, dtype in [("fp16", torch.float16), ("bf16", torch.bfloat16), ("fp32", torch.float32)]:
            setattr(config, dtype_name, model_args.compute_dtype == dtype)

    if getattr(config, "model_type", None) == "qwen2" and is_trainable and model_args.flash_attn:
        setattr(config, "use_cache", False)  # qwen2 does not support use_cache when using flashattn

    if getattr(config, "model_type", None) in ["mixtral", "qwen2_moe"] and is_trainable:
        setattr(config, "output_router_logits", True)

    init_kwargs["torch_dtype"] = model_args.compute_dtype
    if not is_deepspeed_zero3_enabled():
        init_kwargs["low_cpu_mem_usage"] = model_args.low_cpu_mem_usage
        if init_kwargs["low_cpu_mem_usage"]:
            if "device_map" not in init_kwargs and model_args.device_map:
                init_kwargs["device_map"] = model_args.device_map

            if init_kwargs["device_map"] == "auto":
                init_kwargs["offload_folder"] = model_args.offload_folder


def patch_model(
    model: "PreTrainedModel", tokenizer: "PreTrainedTokenizer", model_args: "ModelArguments", is_trainable: bool
) -> None:
    gen_config = model.generation_config  # check and fix generation config
    if not gen_config.do_sample and (
        (gen_config.temperature is not None and gen_config.temperature != 1.0)
        or (gen_config.top_p is not None and gen_config.top_p != 1.0)
        or (gen_config.typical_p is not None and gen_config.typical_p != 1.0)
    ):
        gen_config.do_sample = True

    if "GenerationMixin" not in str(model.generate.__func__):
        model.generate = MethodType(PreTrainedModel.generate, model)

    if is_trainable and getattr(model.config, "model_type", None) == "chatglm":
        setattr(model, "lm_head", model.transformer.output_layer)
        setattr(model, "_keys_to_ignore_on_save", ["lm_head.weight"])

    if model_args.resize_vocab:
        _resize_embedding_layer(model, tokenizer)

    if is_trainable:
        _prepare_model_for_training(model, model_args)

    if getattr(model.config, "model_type", None) == "mixtral":
        from transformers.models.mixtral.modeling_mixtral import MixtralSparseMoeBlock

        add_z3_leaf_module(model, MixtralSparseMoeBlock)

    if getattr(model.config, "model_type", None) == "qwen2moe":
        from transformers.models.qwen2_moe.modeling_qwen2_moe import Qwen2MoeSparseMoeBlock

        add_z3_leaf_module(model, Qwen2MoeSparseMoeBlock)

    try:
        model.add_model_tags(["llama-factory"])
    except Exception:
        logger.warning("Cannot properly tag the model.")


def patch_valuehead_model(model: "AutoModelForCausalLMWithValueHead") -> None:
    def tie_weights(self: "AutoModelForCausalLMWithValueHead") -> None:
        if isinstance(self.pretrained_model, PreTrainedModel):
            self.pretrained_model.tie_weights()

    def get_input_embeddings(self: "AutoModelForCausalLMWithValueHead") -> torch.nn.Module:
        if isinstance(self.pretrained_model, PreTrainedModel):
            return self.pretrained_model.get_input_embeddings()

    def create_or_update_model_card(self: "AutoModelForCausalLMWithValueHead", output_dir: str) -> None:
        if isinstance(self.pretrained_model, PeftModel):
            self.pretrained_model.create_or_update_model_card(output_dir)

    ignore_modules = [name for name, _ in model.named_parameters() if "pretrained_model" in name]
    setattr(model, "_keys_to_ignore_on_save", ignore_modules)
    setattr(model, "tie_weights", MethodType(tie_weights, model))
    setattr(model, "get_input_embeddings", MethodType(get_input_embeddings, model))
    setattr(model, "create_or_update_model_card", MethodType(create_or_update_model_card, model))<|MERGE_RESOLUTION|>--- conflicted
+++ resolved
@@ -268,15 +268,8 @@
         else:
             # use_reentrant=False might increase VRAM usage (have not been empirically verified yet)
             # According to: https://github.com/huggingface/transformers/issues/28339
-<<<<<<< HEAD
-            # use_reentrant=False # gotzmann
-            # model.gradient_checkpointing_enable(gradient_checkpointing_kwargs={"use_reentrant": True})
-            model.gradient_checkpointing_enable(gradient_checkpointing_kwargs={"use_reentrant": False})
-            model.enable_input_require_grads()
-=======
             model.gradient_checkpointing_enable = MethodType(gradient_checkpointing_enable, model)
             model.gradient_checkpointing_enable(gradient_checkpointing_kwargs={"use_reentrant": True})
->>>>>>> 4ca44f01
             setattr(model.config, "use_cache", False)  # turn off when gradient checkpointing is enabled
             logger.info("Gradient checkpointing enabled.")
 
