import json
import os
from typing import TYPE_CHECKING, Any, Dict, List, Optional, Tuple, Union

import numpy as np
import torch
<<<<<<< HEAD
#import torch.nn as nn
=======
>>>>>>> 794ff0b9
from transformers import Seq2SeqTrainer

from ...extras.constants import IGNORE_INDEX
from ...extras.logging import get_logger
<<<<<<< HEAD
from ..utils import create_custom_optimzer
=======
from ..utils import create_custom_optimzer, create_custom_scheduler

>>>>>>> 794ff0b9

if TYPE_CHECKING:
    from transformers.trainer import PredictionOutput

    from ...hparams import FinetuningArguments
<<<<<<< HEAD
=======

>>>>>>> 794ff0b9

logger = get_logger(__name__)


class CustomSeq2SeqTrainer(Seq2SeqTrainer):
    r"""
<<<<<<< HEAD
    # Inherits PeftTrainer to compute generative metrics such as BLEU and ROUGE.
=======
>>>>>>> 794ff0b9
    Inherits Seq2SeqTrainer to compute generative metrics such as BLEU and ROUGE.
    """

    def __init__(self, finetuning_args: "FinetuningArguments", **kwargs) -> None:
        super().__init__(**kwargs)
        self.finetuning_args = finetuning_args

<<<<<<< HEAD
    def create_optimizer_and_scheduler(self, num_training_steps: int) -> None:
        self.optimizer = create_custom_optimzer(self.model, self.args, self.finetuning_args, num_training_steps)
        if self.optimizer is None:
            self.create_optimizer()

        self.create_scheduler(num_training_steps=num_training_steps, optimizer=self.optimizer)

    def prediction_step(
        self,
        #model: nn.Module,
=======
    def create_optimizer(self) -> "torch.optim.Optimizer":
        if self.optimizer is None:
            self.optimizer = create_custom_optimzer(self.model, self.args, self.finetuning_args)
        return super().create_optimizer()

    def create_scheduler(
        self, num_training_steps: int, optimizer: Optional["torch.optim.Optimizer"] = None
    ) -> "torch.optim.lr_scheduler.LRScheduler":
        create_custom_scheduler(self.args, num_training_steps, optimizer)
        return super().create_scheduler(num_training_steps, optimizer)

    def prediction_step(
        self,
>>>>>>> 794ff0b9
        model: "torch.nn.Module",
        inputs: Dict[str, Union[torch.Tensor, Any]],
        prediction_loss_only: bool,
        ignore_keys: Optional[List[str]] = None,
    ) -> Tuple[Optional[float], Optional[torch.Tensor], Optional[torch.Tensor]]:
        r"""
        Removes the prompt part in the generated tokens.

        Subclass and override to inject custom behavior.
        """
        labels = inputs["labels"].detach().clone() if "labels" in inputs else None  # backup labels
        if self.args.predict_with_generate:
            assert self.tokenizer.padding_side == "left", "This method only accepts left-padded tensor."
            prompt_len, label_len = inputs["input_ids"].size(-1), inputs["labels"].size(-1)
            if prompt_len > label_len:
                inputs["labels"] = self._pad_tensors_to_target_len(inputs["labels"], inputs["input_ids"])
            if label_len > prompt_len:  # truncate the labels instead of padding the inputs (llama2 fp16 compatibility)
                inputs["labels"] = inputs["labels"][:, :prompt_len]

        loss, generated_tokens, _ = super().prediction_step(  # ignore the returned labels (may be truncated)
            model, inputs, prediction_loss_only=prediction_loss_only, ignore_keys=ignore_keys
        )
        if generated_tokens is not None and self.args.predict_with_generate:
            generated_tokens[:, :prompt_len] = self.tokenizer.pad_token_id
            generated_tokens = generated_tokens.contiguous()

        return loss, generated_tokens, labels

    def _pad_tensors_to_target_len(self, src_tensor: torch.Tensor, tgt_tensor: torch.Tensor) -> torch.Tensor:
        r"""
        Pads the tensor to the same length as the target tensor.
        """
        assert self.tokenizer.pad_token_id is not None, "Pad token is required."
        padded_tensor = self.tokenizer.pad_token_id * torch.ones_like(tgt_tensor)
        padded_tensor[:, -src_tensor.shape[-1] :] = src_tensor  # adopt left-padding
        return padded_tensor.contiguous()  # in contiguous memory

    def save_predictions(self, predict_results: "PredictionOutput") -> None:
        r"""
        Saves model predictions to `output_dir`.

        A custom behavior that not contained in Seq2SeqTrainer.
        """
        if not self.is_world_process_zero():
            return

        output_prediction_file = os.path.join(self.args.output_dir, "generated_predictions.jsonl")
        logger.info(f"Saving prediction results to {output_prediction_file}")

        labels = np.where(
            predict_results.label_ids != IGNORE_INDEX, predict_results.label_ids, self.tokenizer.pad_token_id
        )
        preds = np.where(
            predict_results.predictions != IGNORE_INDEX, predict_results.predictions, self.tokenizer.pad_token_id
        )

        for i in range(len(preds)):
            pad_len = np.nonzero(preds[i] != self.tokenizer.pad_token_id)[0]
            if len(pad_len):
                preds[i] = np.concatenate(
                    (preds[i][pad_len[0] :], preds[i][: pad_len[0]]), axis=-1
                )  # move pad token to last

        decoded_labels = self.tokenizer.batch_decode(
            labels, skip_special_tokens=True, clean_up_tokenization_spaces=False
        )
        decoded_preds = self.tokenizer.batch_decode(preds, skip_special_tokens=True, clean_up_tokenization_spaces=True)

        with open(output_prediction_file, "w", encoding="utf-8") as writer:
            res: List[str] = []
            for label, pred in zip(decoded_labels, decoded_preds):
                res.append(json.dumps({"label": label, "predict": pred}, ensure_ascii=False))
            writer.write("\n".join(res))<|MERGE_RESOLUTION|>--- conflicted
+++ resolved
@@ -4,39 +4,23 @@
 
 import numpy as np
 import torch
-<<<<<<< HEAD
-#import torch.nn as nn
-=======
->>>>>>> 794ff0b9
 from transformers import Seq2SeqTrainer
 
 from ...extras.constants import IGNORE_INDEX
 from ...extras.logging import get_logger
-<<<<<<< HEAD
-from ..utils import create_custom_optimzer
-=======
 from ..utils import create_custom_optimzer, create_custom_scheduler
 
->>>>>>> 794ff0b9
 
 if TYPE_CHECKING:
     from transformers.trainer import PredictionOutput
 
     from ...hparams import FinetuningArguments
-<<<<<<< HEAD
-=======
-
->>>>>>> 794ff0b9
 
 logger = get_logger(__name__)
 
 
 class CustomSeq2SeqTrainer(Seq2SeqTrainer):
     r"""
-<<<<<<< HEAD
-    # Inherits PeftTrainer to compute generative metrics such as BLEU and ROUGE.
-=======
->>>>>>> 794ff0b9
     Inherits Seq2SeqTrainer to compute generative metrics such as BLEU and ROUGE.
     """
 
@@ -44,18 +28,6 @@
         super().__init__(**kwargs)
         self.finetuning_args = finetuning_args
 
-<<<<<<< HEAD
-    def create_optimizer_and_scheduler(self, num_training_steps: int) -> None:
-        self.optimizer = create_custom_optimzer(self.model, self.args, self.finetuning_args, num_training_steps)
-        if self.optimizer is None:
-            self.create_optimizer()
-
-        self.create_scheduler(num_training_steps=num_training_steps, optimizer=self.optimizer)
-
-    def prediction_step(
-        self,
-        #model: nn.Module,
-=======
     def create_optimizer(self) -> "torch.optim.Optimizer":
         if self.optimizer is None:
             self.optimizer = create_custom_optimzer(self.model, self.args, self.finetuning_args)
@@ -69,7 +41,6 @@
 
     def prediction_step(
         self,
->>>>>>> 794ff0b9
         model: "torch.nn.Module",
         inputs: Dict[str, Union[torch.Tensor, Any]],
         prediction_loss_only: bool,
