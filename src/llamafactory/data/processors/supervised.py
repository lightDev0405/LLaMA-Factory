--- conflicted
+++ resolved
@@ -109,7 +109,7 @@
 ) -> Dict[str, List[List[int]]]:
     # build inputs with format `<bos> X1 Y1 <eos> <bos> X2 Y2 <eos>`
     # and labels with format `<ignore> ... <ignore> Y1 <eos> <ignore> ... <ignore> Y2 <eos>`
-<<<<<<< HEAD
+
     model_inputs = {"input_ids": [], "attention_mask": [], "labels": []}
     block_size = data_args.cutoff_len
     sampleCount = len(examples["prompt"])
@@ -127,21 +127,54 @@
 
     # -- pre-tokenize all dataset
 
-    print("Preprocessing [ ", len(examples["prompt"]), " ] samples...")
-    for i in range(sampleCount):
-
-=======
     valid_num = 0
     batch_input_ids, batch_labels = [], []
     lengths = []
     length2indexes = defaultdict(list)
-    for i in range(len(examples["prompt"])):
->>>>>>> 8e4a55f3
+
+    print("Preprocessing [ ", len(examples["prompt"]), " ] samples...")
+    for i in range(sampleCount):
+
         if len(examples["prompt"][i]) % 2 != 1 or len(examples["response"][i]) != 1:
             logger.warning("Dropped invalid example: {}".format(examples["prompt"][i] + examples["response"][i]))
             continue
 
-<<<<<<< HEAD
+    # NEWER KNAPSAKS
+
+    #     input_ids, labels = _encode_supervised_example(
+    #         prompt=examples["prompt"][i],
+    #         response=examples["response"][i],
+    #         system=examples["system"][i],
+    #         tools=examples["tools"][i],
+    #         template=template,
+    #         tokenizer=tokenizer,
+    #         processor=None,
+    #         data_args=data_args,
+    #     )
+    #     length = len(input_ids)
+    #     if length > data_args.cutoff_len:
+    #         logger.warning("Dropped lengthy example with length {} > {}.".format(length, data_args.cutoff_len))
+    #     else:
+    #         lengths.append(length)
+    #         length2indexes[length].append(valid_num)
+    #         batch_input_ids.append(input_ids)
+    #         batch_labels.append(labels)
+    #         valid_num += 1
+
+    # model_inputs = {"input_ids": [], "attention_mask": [], "labels": []}
+    # knapsacks = greedy_knapsack(lengths, data_args.cutoff_len)
+    # for knapsack in knapsacks:
+    #     packed_input_ids, packed_labels = [], []
+    #     for length in knapsack:
+    #         index = length2indexes[length].pop()
+    #         packed_input_ids += batch_input_ids[index]
+    #         packed_labels += batch_labels[index]
+
+    #     if len(packed_input_ids) < data_args.cutoff_len:
+    #         pad_length = data_args.cutoff_len - len(packed_input_ids)
+    #         packed_input_ids += [tokenizer.pad_token_id] * pad_length
+    #         packed_labels += [IGNORE_INDEX] * pad_length    
+
         if MAX_ALLOWED != 0 and i >= MAX_ALLOWED: break
 
         ##### turn = 0
@@ -355,58 +388,12 @@
         labels += [tokenizer.eos_token_id] # v2
         # v3 labels += [ 128001, 128009 ]
 
-    total_length = len(input_ids)
-    block_size = data_args.cutoff_len
-    # we drop the small remainder, and if the total_length < block_size, we exclude this batch
-    total_length = (total_length // block_size) * block_size
-    # split by chunks of cutoff_len
-    for i in range(0, total_length, block_size):
-        if not all(label == IGNORE_INDEX for label in labels[i : i + block_size]):
-            model_inputs["input_ids"].append(input_ids[i : i + block_size])
-            model_inputs["attention_mask"].append([1] * block_size)
-            model_inputs["labels"].append(labels[i : i + block_size])
-=======
-        input_ids, labels = _encode_supervised_example(
-            prompt=examples["prompt"][i],
-            response=examples["response"][i],
-            system=examples["system"][i],
-            tools=examples["tools"][i],
-            template=template,
-            tokenizer=tokenizer,
-            processor=None,
-            data_args=data_args,
-        )
-        length = len(input_ids)
-        if length > data_args.cutoff_len:
-            logger.warning("Dropped lengthy example with length {} > {}.".format(length, data_args.cutoff_len))
-        else:
-            lengths.append(length)
-            length2indexes[length].append(valid_num)
-            batch_input_ids.append(input_ids)
-            batch_labels.append(labels)
-            valid_num += 1
-
-    model_inputs = {"input_ids": [], "attention_mask": [], "labels": []}
-    knapsacks = greedy_knapsack(lengths, data_args.cutoff_len)
-    for knapsack in knapsacks:
-        packed_input_ids, packed_labels = [], []
-        for length in knapsack:
-            index = length2indexes[length].pop()
-            packed_input_ids += batch_input_ids[index]
-            packed_labels += batch_labels[index]
-
-        if len(packed_input_ids) < data_args.cutoff_len:
-            pad_length = data_args.cutoff_len - len(packed_input_ids)
-            packed_input_ids += [tokenizer.pad_token_id] * pad_length
-            packed_labels += [IGNORE_INDEX] * pad_length
-
         if len(packed_input_ids) != data_args.cutoff_len:
             raise ValueError("The length of packed example should be identical to the cutoff length.")
 
         model_inputs["input_ids"].append(packed_input_ids)
         model_inputs["attention_mask"].append([1] * data_args.cutoff_len)
         model_inputs["labels"].append(packed_labels)
->>>>>>> 8e4a55f3
 
     return model_inputs
 
