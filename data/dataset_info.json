{
<<<<<<< HEAD
  "final": {
    "file_name": "/home/git/lenta/final-v0.8u.jsonl",
    "formatting": "sharegpt"
  },
  "test": {
    "file_name": "/home/git/lenta/test.jsonl",
    "formatting": "sharegpt"
  },
  "alpaca_en": {
    "file_name": "alpaca_data_en_52k.json",
    "file_sha1": "607f94a7f581341e59685aef32f531095232cf23"
  },
  "alpaca_zh": {
    "file_name": "alpaca_data_zh_51k.json",
    "file_sha1": "2ba9827122c158dc256668d42bd1bcb8bc6b786e"
  },
  "alpaca_gpt4_en": {
    "file_name": "alpaca_gpt4_data_en.json",
    "file_sha1": "647f4ad447bd993e4b6b6223d1be15208bab694a"
=======
  "identity": {
    "file_name": "identity.json"
>>>>>>> 0f9e093b
  },
  "alpaca_en_demo": {
    "file_name": "alpaca_en_demo.json"
  },
  "alpaca_zh_demo": {
    "file_name": "alpaca_zh_demo.json"
  },
  "glaive_toolcall_en_demo": {
    "file_name": "glaive_toolcall_en_demo.json",
    "formatting": "sharegpt",
    "columns": {
      "messages": "conversations",
      "tools": "tools"
    }
  },
  "glaive_toolcall_zh_demo": {
    "file_name": "glaive_toolcall_zh_demo.json",
    "formatting": "sharegpt",
    "columns": {
      "messages": "conversations",
      "tools": "tools"
    }
  },
  "mllm_demo": {
    "file_name": "mllm_demo.json",
    "formatting": "sharegpt",
    "columns": {
      "messages": "messages",
      "images": "images"
    },
    "tags": {
      "role_tag": "role",
      "content_tag": "content",
      "user_tag": "user",
      "assistant_tag": "assistant"
    }
  },
  "alpaca_en": {
    "hf_hub_url": "llamafactory/alpaca_en",
    "ms_hub_url": "llamafactory/alpaca_en"
  },
  "alpaca_zh": {
    "hf_hub_url": "llamafactory/alpaca_zh",
    "ms_hub_url": "llamafactory/alpaca_zh"
  },
  "alpaca_gpt4_en": {
    "hf_hub_url": "llamafactory/alpaca_gpt4_en",
    "ms_hub_url": "llamafactory/alpaca_gpt4_en"
  },
  "alpaca_gpt4_zh": {
    "hf_hub_url": "llamafactory/alpaca_gpt4_zh",
    "ms_hub_url": "llamafactory/alpaca_gpt4_zh"
  },
  "glaive_toolcall_en": {
    "hf_hub_url": "llamafactory/glaive_toolcall_en",
    "formatting": "sharegpt",
    "columns": {
      "messages": "conversations",
      "tools": "tools"
    }
  },
  "glaive_toolcall_zh": {
    "hf_hub_url": "llamafactory/glaive_toolcall_zh",
    "formatting": "sharegpt",
    "columns": {
      "messages": "conversations",
      "tools": "tools"
    }
  },
  "lima": {
    "hf_hub_url": "llamafactory/lima",
    "formatting": "sharegpt"
  },
  "guanaco": {
    "hf_hub_url": "JosephusCheung/GuanacoDataset",
    "ms_hub_url": "AI-ModelScope/GuanacoDataset"
  },
  "belle_2m": {
    "hf_hub_url": "BelleGroup/train_2M_CN",
    "ms_hub_url": "AI-ModelScope/train_2M_CN"
  },
  "belle_1m": {
    "hf_hub_url": "BelleGroup/train_1M_CN",
    "ms_hub_url": "AI-ModelScope/train_1M_CN"
  },
  "belle_0.5m": {
    "hf_hub_url": "BelleGroup/train_0.5M_CN",
    "ms_hub_url": "AI-ModelScope/train_0.5M_CN"
  },
  "belle_dialog": {
    "hf_hub_url": "BelleGroup/generated_chat_0.4M",
    "ms_hub_url": "AI-ModelScope/generated_chat_0.4M"
  },
  "belle_math": {
    "hf_hub_url": "BelleGroup/school_math_0.25M",
    "ms_hub_url": "AI-ModelScope/school_math_0.25M"
  },
  "belle_multiturn": {
    "script_url": "belle_multiturn",
    "formatting": "sharegpt"
  },
  "ultra_chat": {
    "script_url": "ultra_chat",
    "formatting": "sharegpt"
  },
  "open_platypus": {
    "hf_hub_url": "garage-bAInd/Open-Platypus",
    "ms_hub_url": "AI-ModelScope/Open-Platypus"
  },
  "codealpaca": {
    "hf_hub_url": "sahil2801/CodeAlpaca-20k",
    "ms_hub_url": "AI-ModelScope/CodeAlpaca-20k"
  },
  "alpaca_cot": {
    "hf_hub_url": "QingyiSi/Alpaca-CoT",
    "ms_hub_url": "AI-ModelScope/Alpaca-CoT"
  },
  "openorca": {
    "hf_hub_url": "Open-Orca/OpenOrca",
    "ms_hub_url": "AI-ModelScope/OpenOrca",
    "columns": {
      "prompt": "question",
      "response": "response",
      "system": "system_prompt"
    }
  },
  "slimorca": {
    "hf_hub_url": "Open-Orca/SlimOrca",
    "formatting": "sharegpt"
  },
  "mathinstruct": {
    "hf_hub_url": "TIGER-Lab/MathInstruct",
    "ms_hub_url": "AI-ModelScope/MathInstruct",
    "columns": {
      "prompt": "instruction",
      "response": "output"
    }
  },
  "firefly": {
    "hf_hub_url": "YeungNLP/firefly-train-1.1M",
    "columns": {
      "prompt": "input",
      "response": "target"
    }
  },
  "wikiqa": {
    "hf_hub_url": "wiki_qa",
    "columns": {
      "prompt": "question",
      "response": "answer"
    }
  },
  "webqa": {
    "hf_hub_url": "suolyer/webqa",
    "ms_hub_url": "AI-ModelScope/webqa",
    "columns": {
      "prompt": "input",
      "response": "output"
    }
  },
  "webnovel": {
    "hf_hub_url": "zxbsmk/webnovel_cn",
    "ms_hub_url": "AI-ModelScope/webnovel_cn"
  },
  "nectar_sft": {
    "hf_hub_url": "AstraMindAI/SFT-Nectar",
    "ms_hub_url": "AI-ModelScope/SFT-Nectar"
  },
  "deepctrl": {
    "ms_hub_url": "deepctrl/deepctrl-sft-data"
  },
  "adgen": {
    "hf_hub_url": "HasturOfficial/adgen",
    "ms_hub_url": "AI-ModelScope/adgen",
    "columns": {
      "prompt": "content",
      "response": "summary"
    }
  },
  "sharegpt_hyper": {
    "hf_hub_url": "totally-not-an-llm/sharegpt-hyperfiltered-3k",
    "formatting": "sharegpt"
  },
  "sharegpt4": {
    "hf_hub_url": "shibing624/sharegpt_gpt4",
    "ms_hub_url": "AI-ModelScope/sharegpt_gpt4",
    "formatting": "sharegpt"
  },
  "ultrachat_200k": {
    "hf_hub_url": "HuggingFaceH4/ultrachat_200k",
    "ms_hub_url": "AI-ModelScope/ultrachat_200k",
    "formatting": "sharegpt",
    "columns": {
      "messages": "messages"
    },
    "tags": {
      "role_tag": "role",
      "content_tag": "content",
      "user_tag": "user",
      "assistant_tag": "assistant"
    }
  },
  "agent_instruct": {
    "hf_hub_url": "THUDM/AgentInstruct",
    "ms_hub_url": "ZhipuAI/AgentInstruct",
    "formatting": "sharegpt"
  },
  "lmsys_chat": {
    "hf_hub_url": "lmsys/lmsys-chat-1m",
    "ms_hub_url": "AI-ModelScope/lmsys-chat-1m",
    "formatting": "sharegpt",
    "columns": {
      "messages": "conversation"
    },
    "tags": {
      "role_tag": "role",
      "content_tag": "content",
      "user_tag": "human",
      "assistant_tag": "assistant"
    }
  },
  "evol_instruct": {
    "hf_hub_url": "WizardLM/WizardLM_evol_instruct_V2_196k",
    "ms_hub_url": "AI-ModelScope/WizardLM_evol_instruct_V2_196k",
    "formatting": "sharegpt"
  },
  "glaive_toolcall_100k": {
    "hf_hub_url": "hiyouga/glaive-function-calling-v2-sharegpt",
    "formatting": "sharegpt",
    "columns": {
      "messages": "conversations",
      "tools": "tools"
    }
  },
  "cosmopedia": {
    "hf_hub_url": "HuggingFaceTB/cosmopedia",
    "columns": {
      "prompt": "prompt",
      "response": "text"
    }
  },
  "stem_zh": {
    "hf_hub_url": "hfl/stem_zh_instruction"
  },
  "ruozhiba_gpt4": {
    "hf_hub_url": "hfl/ruozhiba_gpt4_turbo"
  },
  "llava_150k_en": {
    "hf_hub_url": "BUAADreamer/llava-en-zh-300k",
    "subset": "en",
    "formatting": "sharegpt",
    "columns": {
      "messages": "messages",
      "images": "images"
    },
    "tags": {
      "role_tag": "role",
      "content_tag": "content",
      "user_tag": "user",
      "assistant_tag": "assistant"
    }
  },
  "llava_150k_zh": {
    "hf_hub_url": "BUAADreamer/llava-en-zh-300k",
    "subset": "zh",
    "formatting": "sharegpt",
    "columns": {
      "messages": "messages",
      "images": "images"
    },
    "tags": {
      "role_tag": "role",
      "content_tag": "content",
      "user_tag": "user",
      "assistant_tag": "assistant"
    }
  },
  "oasst_de": {
    "hf_hub_url": "mayflowergmbh/oasst_de"
  },
  "dolly_15k_de": {
    "hf_hub_url": "mayflowergmbh/dolly-15k_de"
  },
  "alpaca-gpt4_de": {
    "hf_hub_url": "mayflowergmbh/alpaca-gpt4_de"
  },
  "openschnabeltier_de": {
    "hf_hub_url": "mayflowergmbh/openschnabeltier_de"
  },
  "evol_instruct_de": {
    "hf_hub_url": "mayflowergmbh/evol-instruct_de"
  },
  "dolphin_de": {
    "hf_hub_url": "mayflowergmbh/dolphin_de"
  },
  "booksum_de": {
    "hf_hub_url": "mayflowergmbh/booksum_de"
  },
  "airoboros_de": {
    "hf_hub_url": "mayflowergmbh/airoboros-3.0_de"
  },
  "ultrachat_de": {
    "hf_hub_url": "mayflowergmbh/ultra-chat_de"
  },
  "dpo_en_demo": {
    "file_name": "dpo_en_demo.json",
    "ranking": true,
    "formatting": "sharegpt",
    "columns": {
      "messages": "conversations",
      "chosen": "chosen",
      "rejected": "rejected"
    }
  },
  "dpo_zh_demo": {
    "file_name": "dpo_zh_demo.json",
    "ranking": true,
    "formatting": "sharegpt",
    "columns": {
      "messages": "conversations",
      "chosen": "chosen",
      "rejected": "rejected"
    }
  },
  "dpo_mix_en": {
    "hf_hub_url": "hiyouga/DPO-En-Zh-20k",
    "subset": "en",
    "ranking": true,
    "formatting": "sharegpt",
    "columns": {
      "messages": "conversations",
      "chosen": "chosen",
      "rejected": "rejected"
    }
  },
  "dpo_mix_zh": {
    "hf_hub_url": "hiyouga/DPO-En-Zh-20k",
    "subset": "zh",
    "ranking": true,
    "formatting": "sharegpt",
    "columns": {
      "messages": "conversations",
      "chosen": "chosen",
      "rejected": "rejected"
    }
  },
  "orca_pairs": {
    "hf_hub_url": "Intel/orca_dpo_pairs",
    "ranking": true,
    "columns": {
      "prompt": "question",
      "chosen": "chosen",
      "rejected": "rejected",
      "system": "system"
    }
  },
  "hh_rlhf_en": {
    "script_url": "hh_rlhf_en",
    "ranking": true,
    "columns": {
      "prompt": "instruction",
      "chosen": "chosen",
      "rejected": "rejected",
      "history": "history"
    }
  },
  "nectar_rm": {
    "hf_hub_url": "AstraMindAI/RLAIF-Nectar",
    "ms_hub_url": "AI-ModelScope/RLAIF-Nectar",
    "ranking": true
  },
  "orca_dpo_de": {
    "hf_hub_url": "mayflowergmbh/intel_orca_dpo_pairs_de",
    "ranking": true
  },
  "kto_en_demo": {
    "file_name": "kto_en_demo.json",
    "formatting": "sharegpt",
    "columns": {
      "messages": "messages",
      "kto_tag": "label"
    },
    "tags": {
      "role_tag": "role",
      "content_tag": "content",
      "user_tag": "user",
      "assistant_tag": "assistant"
    }
  },
  "kto_mix_en": {
    "hf_hub_url": "argilla/kto-mix-15k",
    "formatting": "sharegpt",
    "columns": {
      "messages": "completion",
      "kto_tag": "label"
    },
    "tags": {
      "role_tag": "role",
      "content_tag": "content",
      "user_tag": "user",
      "assistant_tag": "assistant"
    }
  },
  "wiki_demo": {
    "file_name": "wiki_demo.txt",
    "columns": {
      "prompt": "text"
    }
  },
  "c4_demo": {
    "file_name": "c4_demo.json",
    "columns": {
      "prompt": "text"
    }
  },
  "refinedweb": {
    "hf_hub_url": "tiiuae/falcon-refinedweb",
    "columns": {
      "prompt": "content"
    }
  },
  "redpajama_v2": {
    "hf_hub_url": "togethercomputer/RedPajama-Data-V2",
    "columns": {
      "prompt": "raw_content"
    },
    "subset": "default"
  },
  "wikipedia_en": {
    "hf_hub_url": "olm/olm-wikipedia-20221220",
    "ms_hub_url": "AI-ModelScope/olm-wikipedia-20221220",
    "columns": {
      "prompt": "text"
    }
  },
  "wikipedia_zh": {
    "hf_hub_url": "pleisto/wikipedia-cn-20230720-filtered",
    "ms_hub_url": "AI-ModelScope/wikipedia-cn-20230720-filtered",
    "columns": {
      "prompt": "completion"
    }
  },
  "pile": {
    "hf_hub_url": "monology/pile-uncopyrighted",
    "ms_hub_url": "AI-ModelScope/pile",
    "columns": {
      "prompt": "text"
    }
  },
  "skypile": {
    "hf_hub_url": "Skywork/SkyPile-150B",
    "ms_hub_url": "AI-ModelScope/SkyPile-150B",
    "columns": {
      "prompt": "text"
    }
  },
  "the_stack": {
    "hf_hub_url": "bigcode/the-stack",
    "ms_hub_url": "AI-ModelScope/the-stack",
    "columns": {
      "prompt": "content"
    }
  },
  "starcoder_python": {
    "hf_hub_url": "bigcode/starcoderdata",
    "ms_hub_url": "AI-ModelScope/starcoderdata",
    "columns": {
      "prompt": "content"
    },
    "folder": "python"
  }
}<|MERGE_RESOLUTION|>--- conflicted
+++ resolved
@@ -1,5 +1,4 @@
 {
-<<<<<<< HEAD
   "final": {
     "file_name": "/home/git/lenta/final-v0.8u.jsonl",
     "formatting": "sharegpt"
@@ -8,21 +7,8 @@
     "file_name": "/home/git/lenta/test.jsonl",
     "formatting": "sharegpt"
   },
-  "alpaca_en": {
-    "file_name": "alpaca_data_en_52k.json",
-    "file_sha1": "607f94a7f581341e59685aef32f531095232cf23"
-  },
-  "alpaca_zh": {
-    "file_name": "alpaca_data_zh_51k.json",
-    "file_sha1": "2ba9827122c158dc256668d42bd1bcb8bc6b786e"
-  },
-  "alpaca_gpt4_en": {
-    "file_name": "alpaca_gpt4_data_en.json",
-    "file_sha1": "647f4ad447bd993e4b6b6223d1be15208bab694a"
-=======
   "identity": {
     "file_name": "identity.json"
->>>>>>> 0f9e093b
   },
   "alpaca_en_demo": {
     "file_name": "alpaca_en_demo.json"
